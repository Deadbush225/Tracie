--- conflicted
+++ resolved
@@ -1,28 +1,17 @@
 <script>
-<<<<<<< HEAD
 	import { get } from "svelte/store";
 	import ComponentBox from "./ComponentBox.svelte";
 	import { components } from "../src/Whiteboard_back";
 	import { createEventDispatcher, onMount, getContext } from "svelte";
-=======
-	import { svgRect } from "../src/ui_store";
-	import ComponentBox from "./ComponentBox.svelte";
->>>>>>> f333b804
 
 	export let id;
 	export let x;
 	export let y;
-<<<<<<< HEAD
 	export let rows = 2;
 	export let cols = 3;
-=======
-	export let rows = 2; // new: number of rows
-	export let cols = 3; // new: number of columns
->>>>>>> f333b804
 	export let class_ = "";
 
 	const dispatch = createEventDispatcher();
-<<<<<<< HEAD
 
 	let highlightedCols = {};
 	let highlightedRows = {};
@@ -86,14 +75,6 @@
 		return [(num >> 16) & 255, (num >> 8) & 255, num & 255, alpha];
 	}
 
-=======
-
-	onMount(() => {
-		return () => {};
-	});
-
-	// 2D array data
->>>>>>> f333b804
 	let data = Array.from({ length: rows }, () => Array(cols).fill(""));
 	$: if (data.length !== rows || data[0]?.length !== cols) {
 		const newData = Array.from({ length: rows }, (_, r) => Array.from({ length: cols }, (_, c) => data[r]?.[c] ?? ""));
@@ -102,10 +83,6 @@
 </script>
 
 <ComponentBox {id} {x} {y} {class_} on:move={(e) => dispatch("move", e.detail)} on:nodeMouseDown={(e) => dispatch("nodeMouseDown", e.detail)}>
-<<<<<<< HEAD
-=======
-	<!-- 2D Table -->
->>>>>>> f333b804
 	<table style="border-collapse:collapse;">
 		<tbody>
 			<tr>
@@ -126,11 +103,7 @@
 			{/each}
 		</tbody>
 	</table>
-<<<<<<< HEAD
-</ComponentBox>
-=======
 </ComponentBox>
 
 <style>
-</style>
->>>>>>> f333b804
+</style>